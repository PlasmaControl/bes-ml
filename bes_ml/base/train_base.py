# python library imports
from importlib.resources import is_resource
from pathlib import Path
import logging
from typing import Union, Iterable, Tuple
import time
import sys
import io
import pickle
import inspect
import contextlib

# 3rd-party package imports
import numpy as np
import h5py
from sklearn import metrics
import torch
import torch.utils.data
import torchinfo
import yaml

# repo import
from bes_data.sample_data import sample_elm_data_file
try:
    from .models import Multi_Features_Model
    from .data import ELM_Dataset, elm_data_loader
except ImportError:
    from bes_ml.base.models import Multi_Features_Model
    from bes_ml.base.data import ELM_Dataset, elm_data_loader

class _Trainer_Base(object):

    def __init__(
        self,
        data_file: Union[Path,str] = sample_elm_data_file,  # path to data file
        output_dir: Union[Path,str] = 'run_dir',  # path to output dir.
        results_file: str = 'results.yaml',  # output training results
        log_file: str = 'log.txt',  # output log file
        inputs_file: str = 'inputs.yaml',  # save inputs to yaml
        test_data_file: str = 'test_data.pkl',  # if None, do not save test data (can be large)
        checkpoint_file: str = 'checkpoint.pytorch',  # pytorch save file; if None, do not save
        export_onnx: bool = False,  # export ONNX format
        device: str = 'auto',  # auto (default), cpu, cuda, or cuda:X
        num_workers: int = 1,  # number of subprocess workers for pytorch dataloader
        n_epochs: int = 2,  # training epochs
        batch_size: int = 64,  # power of 2, like 16-128
        minibatch_interval: int = 2000,  # print minibatch info
        signal_window_size: int = 128,  # power of 2, like 32-512
        fraction_validation: float = 0.1,  # fraction of dataset for validation
        fraction_test: float = 0.15,  # fraction of dataset for testing
        optimizer_type: str = 'adam',  # adam (default) or sgd
        sgd_momentum: float = 0.0,  # momentum for SGD optimizer
        sgd_dampening: float = 0.0,  # dampening for SGD optimizer
        learning_rate: float = 1e-3,  # optimizer learning rate
        weight_decay: float = 5e-3,  # optimizer L2 regularization factor
        batches_per_print: int = 5000,  # train/validation batches per print update
        # kwargs for model
        **model_kwargs,
    ) -> None:

        # input data file and output directory
        data_file = Path(data_file)
        output_dir = Path(output_dir)
        output_dir.mkdir(exist_ok=True, parents=True)

        self.data_file = data_file
        self.output_dir = output_dir
        self.results_file = results_file
        self.log_file = log_file
        self.inputs_file = inputs_file
        self.test_data_file = test_data_file
        self.checkpoint_file = checkpoint_file
        self.export_onnx = export_onnx
        self.device = device
        self.num_workers = num_workers
        self.n_epochs = n_epochs
        self.batch_size = batch_size
        self.minibatch_interval = minibatch_interval
        self.signal_window_size = signal_window_size
        self.fraction_validation = fraction_validation
        self.fraction_test = fraction_test
        self.optimizer_type = optimizer_type
        self.sgd_momentum = sgd_momentum
        self.sgd_dampening = sgd_dampening
        self.learning_rate = learning_rate
        self.weight_decay = weight_decay
        self.batches_per_print = batches_per_print
        self.model_kwargs = model_kwargs

        self.is_regression = None  # set in subclass

        # create logger (logs to file and terminal)
        self.logger = None
        self._create_logger()

    def _validate_subclass_inputs(self) -> None:
        """
        Ensure subclass call signature contains all parameters in
        parent class signature and model class signature
        """
        assert self.__class__ is not _Trainer_Base
        subclass_parameters = inspect.signature(self.__class__).parameters
        for cls in [_Trainer_Base, Multi_Features_Model]:
            class_parameters = inspect.signature(cls).parameters
            for param_name in class_parameters:
                if param_name in ['model_kwargs', 'logger', 'kwargs']:
                    continue
                assert param_name in subclass_parameters, \
                    [f"Subclass {self.__class__.__name__} "
                     f"missing parameter {param_name} from class {cls.__name__}."]

    def _create_parent_class_inputs(self, locals_copy: dict = None) -> dict:
        assert self.__class__ is not _Trainer_Base
        kwargs_for_parent_class = {}
        for cls in [_Trainer_Base, Multi_Features_Model]:
            class_parameters = inspect.signature(cls).parameters
            for parameter_name in class_parameters:
                if parameter_name in locals_copy:
                    kwargs_for_parent_class[parameter_name] = locals_copy[parameter_name]
        return kwargs_for_parent_class

    def _print_inputs(
        self,
        locals_copy: dict = None,
        logger: logging.Logger = None,
    ) -> None:
        # print kwargs from __init__
        logger.info(f"Class `{self.__class__.__name__}` parameters:")
        class_parameters = inspect.signature(self.__class__).parameters
        for p_name in class_parameters:
            if p_name == 'logger': continue
            local_value = locals_copy[p_name]
            default_value = class_parameters[p_name].default
            if isinstance(local_value, dict):
                local_value = default_value = '<dict>'
            if local_value == default_value:
                logger.info(f"  {p_name:24s}:  {local_value}")
            else:
                logger.info(f"  {p_name:24s}:  {local_value}  (default {default_value})")

    def _save_inputs_to_yaml(
        self, 
        locals_copy: dict = None,
        filename: Union[str,Path] = None,
    ) -> None:
        """
        Save locals from __init__() call to yaml.
        """
        filename = Path(filename)
        parameters = inspect.signature(self.__class__).parameters
        inputs = {}
        for p_name in parameters:
            if p_name == 'logger': continue
            value = locals_copy[p_name]
            inputs[p_name] = value if not isinstance(value, Path) else value.as_posix()
        with filename.open('w') as parameters_file:
            yaml.safe_dump(
                inputs,
                parameters_file,
                default_flow_style=False,
                sort_keys=False,
            )

    def _create_logger(self) -> None:
        """
        Use python's logging to allow simultaneous print to console and log file.
        """
        self.logger = logging.getLogger(name=__name__)
        self.logger.setLevel(logging.INFO)

        # logs to log file
        log_file = self.output_dir / self.log_file
        f_handler = logging.FileHandler(log_file.as_posix(), mode="w")
        # create formatters and add it to the handlers
        f_format = logging.Formatter("%(asctime)s:  %(message)s")
        f_handler.setFormatter(f_format)
        # add handlers to the logger
        self.logger.addHandler(f_handler)

        # logs to console
        s_handler = logging.StreamHandler()
        self.logger.addHandler(s_handler)

    def _set_regression_or_classification_defaults(self) -> None:
        """
        Set defaults for regression or classification tasks.
        """
        self.oversample_active_elm = None  # set by kwarg
        self.prediction_horizon = None  # set with kwarg
        self.threshold = None  # set with kwarg
        self.inverse_weight_label = None  # not applicable for classification
        self.log_time = None  # not applicable for classification
        if self.is_regression:
            # regression model (e.g. time to ELM onset)
            self.loss_function = torch.nn.MSELoss(reduction="none")
            self.score_function = metrics.r2_score
        else:
            # classification model (e.g. active ELM prediction for `prediction_horizon` horizon
            self.loss_function = torch.nn.BCEWithLogitsLoss(reduction="none")
            self.score_function = metrics.f1_score

    def make_model_and_device(self):
        if self.device == 'auto':
            self.device = 'cuda' if torch.cuda.is_available() else 'cpu'
        self.device = torch.device(self.device)
        self.logger.info(f"Device: {self.device}")

        # make model
        self.model = Multi_Features_Model(
            logger=self.logger, 
            signal_window_size=self.signal_window_size,
            **self.model_kwargs,
        )

        self.model = self.model.to(self.device)

        self.input_size = None
        self._print_model_summary()

    def _finish_subclass_initialization(self) -> None:
        """
        Finalize subclass initialization.
        """

        if self.log_time is False and self.inverse_weight_label is True:
            self.inverse_weight_label = False
            self.logger.info("WARNING: setting `inverse_weight_time` to False; required for log_time==False")

        self.optimizer = None
        self.scheduler = None
        self._make_optimizer_scheduler_loss()

        self.train_data = None
        self.validation_data = None
        self.test_data = None
        self._get_data()

        if self.test_data_file and self.fraction_test>0.0:
            self._save_test_data()
        
        # make pytorch `dataset` for train and validation data
        self.train_dataset = ELM_Dataset(
            signals = self.train_data[0],
            labels = self.train_data[1],
            sample_indices = self.train_data[2],
            window_start = self.train_data[3],
            signal_window_size = self.signal_window_size,
            prediction_horizon = self.prediction_horizon,
        )
        self.validation_dataset = ELM_Dataset(
            signals = self.validation_data[0],
            labels = self.validation_data[1],
            sample_indices = self.validation_data[2],
            window_start = self.validation_data[3],
            signal_window_size = self.signal_window_size,
            prediction_horizon = self.prediction_horizon,
        )

        # make pytorch `dataloader` for train and validation data
        self.train_data_loader = elm_data_loader(
            dataset = self.train_dataset,
            batch_size = self.batch_size,
            shuffle=True,
            num_workers=self.num_workers,
            pin_memory=True,
            drop_last=True,
        )
        self.validation_data_loader = elm_data_loader(
            dataset = self.validation_dataset,
            batch_size = self.batch_size,
            shuffle=False,
            num_workers=self.num_workers,
            pin_memory=True,
            drop_last=True,
        )

        self.results = {}

    def _get_data(self) -> None:

        self.data_file = self.data_file.resolve()
        assert self.data_file.exists(), f"{self.data_file} does not exist"
        self.logger.info(f"Data file: {self.data_file}")

        with h5py.File(self.data_file, "r") as data_file:
            elm_indices = np.array(
                [int(key) for key in data_file], 
                dtype=np.int32,
            )
            time_frames = sum([data_file[key]['time'].shape[0] for key in data_file])
        self.logger.info(f"Events in data file: {elm_indices.size}")
        self.logger.info(f"Total time frames: {time_frames}")

        np.random.shuffle(elm_indices)
        if self.max_elms:
            elm_indices = elm_indices[:self.max_elms]
            self.logger.info(f"Limiting data to {self.max_elms} ELM events")

        n_validation_elms = int(self.fraction_validation * elm_indices.size)
        n_test_elms = int(self.fraction_test * elm_indices.size)

        test_elms, validation_elms, training_elms = np.split(
            elm_indices,
            [n_test_elms, n_test_elms+n_validation_elms]
        )

        self.logger.info(f"Training ELM events: {training_elms.size}")
        self.train_data = self._preprocess_data(
            training_elms,
            shuffle_indices=True,
            oversample_active_elm=self.oversample_active_elm,
        )

        self.logger.info(f"Validation ELM events: {validation_elms.size}")
        self.validation_data = self._preprocess_data(
            validation_elms,
            shuffle_indices=False,
            oversample_active_elm=False,
        )

        if self.fraction_test > 0.0:
            self.logger.info(f"Test ELM events: {test_elms.size}")
            self.test_data = self._preprocess_data(
                test_elms,
                shuffle_indices=False,
                oversample_active_elm=False,
            )
        else:
            self.logger.info("Skipping test data")
            self.test_data = None

    def _save_test_data(self) -> None:
        """
        Save test data to pickle file.
        """
        test_data_file = self.output_dir / self.test_data_file
        self.logger.info(f"Test data file: {test_data_file}")
        with test_data_file.open('wb') as file:
            pickle.dump(
                {
                    "signals": self.test_data[0],
                    "labels": self.test_data[1],
                    "sample_indices": self.test_data[2],
                    "window_start": self.test_data[3],
                    "elm_indices": self.test_data[4],
                },
                file,
            )
        self.logger.info(f"  File size: {test_data_file.stat().st_size/1e6:.1f} MB")

    def _preprocess_data(
        self,
        elm_indices: Iterable = None,
        shuffle_indices: bool = False,
        oversample_active_elm: bool = False,
    ) -> None:
        packaged_signals = None
        packaged_window_start = None
        packaged_valid_t0 = []
        packaged_labels = []
        with h5py.File(self.data_file, 'r') as h5_file:
            for elm_index in elm_indices:
                elm_key = f"{elm_index:05d}"
                elm_event = h5_file[elm_key]
                signals = np.array(elm_event["signals"], dtype=np.float32)
                # transpose so time dim. first
                signals = np.transpose(signals, (1, 0)).reshape(-1, 8, 8)
                if self.is_regression:
                    label_type = np.float32
                else:
                    label_type = np.int8
                try:
                    labels = np.array(elm_event["labels"], dtype=label_type)
                except KeyError:
                    labels = np.array(elm_event["manual_labels"], dtype=label_type)
                labels, signals, valid_t0 = self._get_valid_indices(labels, signals)
                if packaged_signals is None:
                    packaged_window_start = np.array([0])
                    packaged_valid_t0 = valid_t0
                    packaged_signals = signals
                    packaged_labels = labels
                else:
                    last_index = packaged_labels.size - 1
                    packaged_window_start = np.append(
                        packaged_window_start, 
                        last_index + 1
                    )
                    packaged_valid_t0 = np.concatenate([packaged_valid_t0, valid_t0])
                    packaged_signals = np.concatenate([packaged_signals, signals], axis=0)
                    packaged_labels = np.concatenate([packaged_labels, labels], axis=0)                

        # valid indices for data sampling
        packaged_valid_t0_indices = np.arange(packaged_valid_t0.size, dtype="int")
        packaged_valid_t0_indices = packaged_valid_t0_indices[packaged_valid_t0 == 1]

        if not self.is_regression:
            packaged_valid_t0_indices = self._check_for_balanced_data(
                packaged_labels=packaged_labels,
                packaged_valid_t0_indices=packaged_valid_t0_indices,
                oversample_active_elm=oversample_active_elm,
            )

        if shuffle_indices:
            np.random.shuffle(packaged_valid_t0_indices)

        self.logger.info( "  Data tensors -> signals, labels, sample_indices, window_start_indices:")
        for tensor in [
            packaged_signals,
            packaged_labels,
            packaged_valid_t0_indices,
            packaged_window_start,
        ]:
            tmp = f"  shape {tensor.shape}, dtype {tensor.dtype},"
            tmp += f" min {np.min(tensor):.3f}, max {np.max(tensor):.3f}"
            if hasattr(tensor, "device"):
                tmp += f" device {tensor.device[-5:]}"
            self.logger.info(tmp)

        return (
            packaged_signals, 
            packaged_labels, 
            packaged_valid_t0_indices, 
            packaged_window_start, 
            elm_indices,
        )

    def _check_for_balanced_data(self) -> None:
        # must implement in subclass
        raise NotImplementedError

    def _get_valid_indices(self) -> None:
        # must implement in subclass
        raise NotImplementedError

    def _print_model_summary(self) -> None:
        self.logger.info("MODEL SUMMARY")

        n_params = sum(p.numel() for p in self.model.parameters() if p.requires_grad)

        self.input_size = (
            self.batch_size,
            1,
            self.signal_window_size,
            8,
            8,
        )
        x = torch.rand(*self.input_size)
        x = x.to(self.device)
        tmp_io = io.StringIO()
        sys.stdout = tmp_io
        print()
        torchinfo.summary(self.model, input_size=self.input_size, device=self.device)
        sys.stdout = sys.__stdout__
        self.logger.info(tmp_io.getvalue())
        self.logger.info(f"Model contains {n_params} trainable parameters")
        self.logger.info(f'Batched input size: {x.shape}')
        self.logger.info(f"Batched output size: {self.model(x).shape}")

    def _make_optimizer_scheduler_loss(self) -> None:
        if self.optimizer_type.lower() == 'adam':
            self.optimizer = torch.optim.Adam(
                self.model.parameters(), 
                lr=self.learning_rate, 
                weight_decay=self.weight_decay,
            )
        elif self.optimizer_type.lower() == 'sgd':
            self.optimizer = torch.optim.SGD(
                self.model.parameters(), 
                lr=self.learning_rate, 
                weight_decay=self.weight_decay,
                momentum=self.sgd_momentum,
                dampening=self.sgd_dampening,
            )

        self.scheduler = torch.optim.lr_scheduler.ReduceLROnPlateau(
            self.optimizer,
            mode="min",
            factor=0.5,
            patience=2,
            verbose=True,
        )

    def train(self) -> None:
        assert 'scores_label' in self.results, \
            f"Subclass must define self.results['scores_label']"
        best_score = -np.inf
        self.results['train_loss'] = []
        self.results['valid_loss'] = []
        self.results['scores'] = []
        checkpoint_file = self.output_dir / self.checkpoint_file

        if not self.is_regression:
            self.results['roc_scores'] = []

        # send model to device
        self.model = self.model.to(self.device)

        self.logger.info(f"Batches per epoch {len(self.train_data_loader)}")
        self.logger.info(f"Begin training loop over {self.n_epochs} epochs")
        t_start_training = time.time()
        # loop over epochs
        for i_epoch in range(self.n_epochs):
            t_start_epoch = time.time()

            self.logger.info(f"Ep {i_epoch+1:03d}: begin")
            
            # train_loss = self._train_epoch()
            train_loss = self._single_epoch_loop(
                is_train=True,
                data_loader=self.train_data_loader,
            )
            if self.is_regression:
                train_loss = np.sqrt(train_loss)

            self.results['train_loss'].append(train_loss.item())

            # valid_loss, predictions, true_labels = self._validation_epoch()
            valid_loss, predictions, true_labels = self._single_epoch_loop(
                is_train=False,
                data_loader=self.validation_data_loader,
            )
            if self.is_regression:
                # regression loss is MSE, so take sqrt to get units of time
                valid_loss = np.sqrt(valid_loss)

            self.results['valid_loss'].append(valid_loss.item())

            # apply learning rate scheduler
            self.scheduler.step(valid_loss)

            if self.is_regression:
                score = self.score_function(true_labels, predictions)
            else:
                prediction_labels = (predictions > self.threshold).astype(int)
                score = self.score_function(
                    true_labels,
                    prediction_labels,
                )

            self.results['scores'].append(score.item())

            if not self.is_regression:
                # ROC-AUC score for classification
                roc_score = metrics.roc_auc_score(
                    true_labels,
                    predictions,
                )
                self.results['roc_scores'].append(roc_score.item())

            with (self.output_dir/self.results_file).open('w') as results_file:
                yaml.dump(
                    self.results,
                    results_file,
                    default_flow_style=False,
                )

            # best score and save model
            if score > best_score:
                best_score = score
                self.logger.info(f"Ep {i_epoch+1:03d}: Best score {best_score:.3f}, saving model...")
                self.logger.info(f"Saving model to: {checkpoint_file.as_posix()}")
                torch.save(self.model.state_dict(), checkpoint_file.as_posix())
                self.logger.info(f"  File size: {checkpoint_file.stat().st_size/1e3:.1f} kB")                
                if self.export_onnx:
                    onnx_file = self.output_dir / 'checkpoint.onnx'
                    self.logger.info(f"Saving to ONNX: {onnx_file.as_posix()}")
                    torch.onnx.export(
                        self.model, 
                        torch.rand(*self.input_size)[0].unsqueeze(0),
                        onnx_file.as_posix(),
                        input_names=['signal_window'],
                        output_names=['micro_prediction'],
                        verbose=True,
                        opset_version=11
                    )
                    self.logger.info(f"  File size: {onnx_file.stat().st_size/1e3:.1f} kB")                

            prediction_labels =  f"Ep {i_epoch+1:03d}: "
            prediction_labels += f"train loss {train_loss:.3f}  "
            prediction_labels += f"val loss {valid_loss:.3f}  "
            prediction_labels += f"score {score:.3f}  "
            if not self.is_regression:
                prediction_labels += f"roc {roc_score:.3f}  "
            prediction_labels += f"ep time {time.time()-t_start_epoch:.1f} s "
            prediction_labels += f"(total time {time.time()-t_start_training:.1f} s)"
            self.logger.info(prediction_labels)

        self.logger.info(f"End training loop")
        self.logger.info(f"Elapsed time {time.time()-t_start_training:.1f} s")

<<<<<<< HEAD
    def _train_epoch(self) -> float:
        # train mode
        self.model.train()
        # accumulate batch-wise losses
        losses = np.array(0)
        # loop over batches
        for i_batch, (signal_windows, labels) in enumerate(self.train_data_loader):
            if (i_batch+1)%self.minibatch_interval == 0:
                t_start_minibatch = time.time()
            # reset gradients
            self.optimizer.zero_grad()
            # send data to device
            signal_windows = signal_windows.to(self.device)
            labels = labels.to(self.device)
            # calc predictions
            predictions = self.model(signal_windows)
            # calc loss
            loss = self.loss_function(
                predictions.squeeze(),
                labels.type_as(predictions),
            )
            if self.inverse_weight_label:
                loss = torch.div(loss, labels)
            # reduce losses
            loss = loss.mean()  # batch loss
            
            # self.logger.info("losses=", losses)
            # self.logger.info("loss=", loss)
            # self.logger.info("loss.detach()=", loss.detach())
            # self.logger.info("loss.detach().numpy()=", loss.detach().numpy())
            
            losses = np.append(losses, loss.detach().cpu().numpy())  # track batch losses
            # backpropagate
            loss.backward()
            # update model with optimization step
            self.optimizer.step()
            if (i_batch+1)%self.minibatch_interval == 0:
                tmp =  f"  Train batch {i_batch+1:05d}/{len(self.train_data_loader)}  "
                tmp += f"batch loss {loss:.3f} (avg loss {losses.mean():.3f})  "
                tmp += f"minibatch time {time.time()-t_start_minibatch:.3f} s"
                self.logger.info(tmp)
        return losses.mean()  # return avg. batch loss

    def evaluate(self) -> Tuple:
        # evaluate mode
=======
    def _single_epoch_loop(
        self,
        is_train: bool = True,  # True for train, False for evaluation/inference
        data_loader: torch.utils.data.DataLoader = None,  # train or validation data loader
    ) -> Union[np.ndarray, Tuple]:
>>>>>>> 6e4f5169
        losses = np.array(0)
        all_predictions = []
        all_labels = []
        if is_train:
            self.model.train()
            context = contextlib.nullcontext()
            mode = 'Train'
        else:
            self.model.eval()
            context = torch.no_grad()
            mode = 'Valid'
        with context:
            for i_batch, (signal_windows, labels) in enumerate(data_loader):
                if (i_batch+1)%self.minibatch_interval == 0:
                    t_start_minibatch = time.time()
                if is_train:
                    # reset grads
                    self.optimizer.zero_grad()
                signal_windows = signal_windows.to(self.device)
                labels = labels.to(self.device)
                predictions = self.model(signal_windows)
                if not is_train and not self.is_regression:
                    # if evaluation/inference mode and classificaiton model,
                    # apply sigmoid to get [0,1] probability
                    predictions = predictions.sigmoid()
                loss = self.loss_function(
                    predictions.squeeze(),
                    labels.type_as(predictions),
                )
                if self.is_regression and self.inverse_weight_label:
                    loss = torch.div(loss, labels)
                loss = loss.mean()  # batch loss
                losses = np.append(losses, loss.detach().cpu().numpy())  # track batch losses
                if is_train:
                    # backpropagate and take optimizer step
                    loss.backward()
                    self.optimizer.step()
                else:
                    all_labels.append(labels.cpu().numpy())
                    all_predictions.append(predictions.cpu().numpy())
                if (i_batch+1)%self.minibatch_interval == 0:
                    tmp =  f"  {mode} batch {i_batch+1:05d}/{len(self.train_data_loader)}  "
                    tmp += f"batch loss {loss:.3f} (avg loss {losses.mean():.3f})  "
                    tmp += f"minibatch time {time.time()-t_start_minibatch:.3f} s"
                    self.logger.info(tmp)
        if is_train:
            return_value = losses.mean()
        else:
            all_labels = np.concatenate(all_labels)
            all_predictions = np.concatenate(all_predictions)
            return_value = (
                losses.mean(),
                all_predictions,
                all_labels,
            )
<<<<<<< HEAD
            if self.inverse_weight_label:
                loss = torch.div(loss, labels)
            loss = loss.mean()
            losses = np.append(losses, loss.detach().cpu().numpy())
            all_labels.append(labels.cpu().numpy())
            all_predictions.append(predictions.cpu().numpy())
            if (i_batch+1)%self.minibatch_interval==0:
                tmp =  f"  Valid batch {i_batch+1:05d}/{len(self.validation_data_loader)}  "
                tmp += f"batch loss {loss:.3f} (avg loss {losses.mean():.3f})  "
                tmp += f"minibatch time {time.time()-t_start_minibatch:.3f} s"
                self.logger.info(tmp)
        all_labels = np.concatenate(all_labels)
        all_predictions = np.concatenate(all_predictions)
        return losses.mean(), all_predictions, all_labels
=======
        return return_value
>>>>>>> 6e4f5169


if __name__=='__main__':
    m = _Trainer_Base()<|MERGE_RESOLUTION|>--- conflicted
+++ resolved
@@ -20,7 +20,10 @@
 import yaml
 
 # repo import
-from bes_data.sample_data import sample_elm_data_file
+# from bes_data.sample_data import sample_elm_data_file
+
+sample_elm_data_file = Path('/scratch/gpfs/dsmith/edgeml/data/labeled-elm-events.hdf5')
+
 try:
     from .models import Multi_Features_Model
     from .data import ELM_Dataset, elm_data_loader
@@ -214,9 +217,30 @@
 
         self.model = self.model.to(self.device)
 
+        # if self.is_regression:
+        #     self._load_model_parameters()
+        self._load_model_parameters()
+                
         self.input_size = None
         self._print_model_summary()
 
+    def _load_model_parameters(
+        self,
+    ) -> None:
+        # checkpoint_file = self.output_dir / self.inputs['checkpoint_file']
+        if self.is_regression:
+            checkpoint_file = Path('model_reg_logNorm_v2') / 'checkpoint.pytorch'        
+        else:
+            # checkpoint_file = Path('model_class_org_v2') / 'checkpoint.pytorch' 
+            checkpoint_file = Path('model_class_org_v2_PreHor1ms') / 'checkpoint.pytorch' 
+        print("checkpoint_file",checkpoint_file)
+        assert checkpoint_file.exists(), f"{checkpoint_file} does not exist"
+        model_state_dict = torch.load(
+            checkpoint_file, 
+            map_location=self.device,
+        )
+        self.model.load_state_dict(model_state_dict)        
+        
     def _finish_subclass_initialization(self) -> None:
         """
         Finalize subclass initialization.
@@ -305,29 +329,43 @@
         )
 
         self.logger.info(f"Training ELM events: {training_elms.size}")
+        # self.train_data = self._preprocess_data(
+        #     training_elms,
+        #     shuffle_indices=True,
+        #     oversample_active_elm=self.oversample_active_elm,
+        # )
         self.train_data = self._preprocess_data(
             training_elms,
             shuffle_indices=True,
             oversample_active_elm=self.oversample_active_elm,
-        )
+        )        
 
         self.logger.info(f"Validation ELM events: {validation_elms.size}")
         self.validation_data = self._preprocess_data(
-            validation_elms,
+            training_elms,
             shuffle_indices=False,
             oversample_active_elm=False,
         )
 
         if self.fraction_test > 0.0:
-            self.logger.info(f"Test ELM events: {test_elms.size}")
+            self.logger.info(f"Test ELM events: {training_elms.size}")
             self.test_data = self._preprocess_data(
-                test_elms,
+                training_elms,
                 shuffle_indices=False,
                 oversample_active_elm=False,
             )
         else:
             self.logger.info("Skipping test data")
             self.test_data = None
+        # if self.fraction_test > 0.0:
+        #     self.logger.info(f"Test ELM events: {test_elms.size}")
+        #     self.test_data = self._preprocess_data(
+        #         test_elms,
+        #         shuffle_indices=False,
+        #         oversample_active_elm=False,
+        #     )
+        # else:
+        #     self.test_data = None        
 
     def _save_test_data(self) -> None:
         """
@@ -475,8 +513,8 @@
         self.scheduler = torch.optim.lr_scheduler.ReduceLROnPlateau(
             self.optimizer,
             mode="min",
-            factor=0.5,
-            patience=2,
+            factor=0.8,
+            patience=100,
             verbose=True,
         )
 
@@ -515,10 +553,14 @@
             self.results['train_loss'].append(train_loss.item())
 
             # valid_loss, predictions, true_labels = self._validation_epoch()
+            # valid_loss, predictions, true_labels = self._single_epoch_loop(
+            #     is_train=False,
+            #     data_loader=self.train_data_loader,
+            # )
             valid_loss, predictions, true_labels = self._single_epoch_loop(
                 is_train=False,
                 data_loader=self.validation_data_loader,
-            )
+            )            
             if self.is_regression:
                 # regression loss is MSE, so take sqrt to get units of time
                 valid_loss = np.sqrt(valid_loss)
@@ -588,59 +630,11 @@
         self.logger.info(f"End training loop")
         self.logger.info(f"Elapsed time {time.time()-t_start_training:.1f} s")
 
-<<<<<<< HEAD
-    def _train_epoch(self) -> float:
-        # train mode
-        self.model.train()
-        # accumulate batch-wise losses
-        losses = np.array(0)
-        # loop over batches
-        for i_batch, (signal_windows, labels) in enumerate(self.train_data_loader):
-            if (i_batch+1)%self.minibatch_interval == 0:
-                t_start_minibatch = time.time()
-            # reset gradients
-            self.optimizer.zero_grad()
-            # send data to device
-            signal_windows = signal_windows.to(self.device)
-            labels = labels.to(self.device)
-            # calc predictions
-            predictions = self.model(signal_windows)
-            # calc loss
-            loss = self.loss_function(
-                predictions.squeeze(),
-                labels.type_as(predictions),
-            )
-            if self.inverse_weight_label:
-                loss = torch.div(loss, labels)
-            # reduce losses
-            loss = loss.mean()  # batch loss
-            
-            # self.logger.info("losses=", losses)
-            # self.logger.info("loss=", loss)
-            # self.logger.info("loss.detach()=", loss.detach())
-            # self.logger.info("loss.detach().numpy()=", loss.detach().numpy())
-            
-            losses = np.append(losses, loss.detach().cpu().numpy())  # track batch losses
-            # backpropagate
-            loss.backward()
-            # update model with optimization step
-            self.optimizer.step()
-            if (i_batch+1)%self.minibatch_interval == 0:
-                tmp =  f"  Train batch {i_batch+1:05d}/{len(self.train_data_loader)}  "
-                tmp += f"batch loss {loss:.3f} (avg loss {losses.mean():.3f})  "
-                tmp += f"minibatch time {time.time()-t_start_minibatch:.3f} s"
-                self.logger.info(tmp)
-        return losses.mean()  # return avg. batch loss
-
-    def evaluate(self) -> Tuple:
-        # evaluate mode
-=======
     def _single_epoch_loop(
         self,
         is_train: bool = True,  # True for train, False for evaluation/inference
         data_loader: torch.utils.data.DataLoader = None,  # train or validation data loader
     ) -> Union[np.ndarray, Tuple]:
->>>>>>> 6e4f5169
         losses = np.array(0)
         all_predictions = []
         all_labels = []
@@ -662,18 +656,31 @@
                 signal_windows = signal_windows.to(self.device)
                 labels = labels.to(self.device)
                 predictions = self.model(signal_windows)
-                if not is_train and not self.is_regression:
-                    # if evaluation/inference mode and classificaiton model,
-                    # apply sigmoid to get [0,1] probability
-                    predictions = predictions.sigmoid()
+                # if not is_train and not self.is_regression:
+                #     # if evaluation/inference mode and classificaiton model,
+                #     # apply sigmoid to get [0,1] probability
+                #     predictions = predictions.sigmoid()
                 loss = self.loss_function(
                     predictions.squeeze(),
                     labels.type_as(predictions),
                 )
-                if self.is_regression and self.inverse_weight_label:
+
+#                 self.logger.info(f"signal_windows {signal_windows} s")
+#                 self.logger.info(f"prediction {predictions} s")
+                
+#                 self.logger.info(f"loss before div {loss} s")
+#                 self.logger.info(f"labels {labels} s")
+
+                
+                if self.is_regression and self.inverse_weight_label:   # 작동하지 않는 다는 사실 알게 됨.
                     loss = torch.div(loss, labels)
+                
+                # self.logger.info(f"loss_div {loss} s")
+
+                
                 loss = loss.mean()  # batch loss
                 losses = np.append(losses, loss.detach().cpu().numpy())  # track batch losses
+                
                 if is_train:
                     # backpropagate and take optimizer step
                     loss.backward()
@@ -696,24 +703,7 @@
                 all_predictions,
                 all_labels,
             )
-<<<<<<< HEAD
-            if self.inverse_weight_label:
-                loss = torch.div(loss, labels)
-            loss = loss.mean()
-            losses = np.append(losses, loss.detach().cpu().numpy())
-            all_labels.append(labels.cpu().numpy())
-            all_predictions.append(predictions.cpu().numpy())
-            if (i_batch+1)%self.minibatch_interval==0:
-                tmp =  f"  Valid batch {i_batch+1:05d}/{len(self.validation_data_loader)}  "
-                tmp += f"batch loss {loss:.3f} (avg loss {losses.mean():.3f})  "
-                tmp += f"minibatch time {time.time()-t_start_minibatch:.3f} s"
-                self.logger.info(tmp)
-        all_labels = np.concatenate(all_labels)
-        all_predictions = np.concatenate(all_predictions)
-        return losses.mean(), all_predictions, all_labels
-=======
         return return_value
->>>>>>> 6e4f5169
 
 
 if __name__=='__main__':
