# python library imports
import contextlib
import logging
from pathlib import Path
from typing import Union, Tuple, Any
import dataclasses
from datetime import datetime
import time
import os

# 3rd-party imports
import yaml
import numpy as np
from sklearn import metrics
import torch
import torch.utils.data
import torch.distributed as dist
from torch.nn.parallel import DistributedDataParallel as DDP

try:
    import optuna  # conda-forge
except ImportError:
    optuna = None

# repo import
try:
    from .models import Multi_Features_Model
except ImportError:
    from bes_ml.base.models import Multi_Features_Model


@dataclasses.dataclass(eq=False)
class Trainer_Base_Dataclass:
    # output parameters
    output_dir: Path | str = Path('run_dir')  # path to output dir.
    results_file: str = 'results.yaml'  # output training results
    inputs_file: str = 'inputs.yaml'  # save inputs to yaml
    checkpoint_file: str = 'checkpoint.pytorch'  # pytorch save file
    save_onnx_model: bool = False  # export ONNX format
    onnx_checkpoint_file: str = 'checkpoint.onnx'  # onnx save file
    logger_hash: str | int = None
    terminal_output: bool = True  # terminal output if True
    # Pytorch DDP (multi-GPU training)
    world_size: int = None
    world_rank: int = None
    local_rank: int = None
    log_all_ranks: bool = False
    # training parameters
    device: str | torch.device = 'auto'  # auto (default), cpu, cuda, or cuda:X
    n_epochs: int = 2  # training epochs
    optimizer_type: str = 'sgd'  # adam (default) or sgd
    sgd_momentum: float = 0.0  # momentum for SGD optimizer, 0-1
    sgd_dampening: float = 0.0  # dampening for SGD optimizer, 0-1
    sgd_nesterov: bool = False  # True for Nesterov momentum forumula
    learning_rate: float = 1e-3  # optimizer learning rate
    lr_scheduler_patience: int = 20  # epochs to wait before triggering lr scheduler
    lr_scheduler_factor: float = 0.5  # reduction factor for lr scheduler
    lr_scheduler_threshold: float = 1e-3  # threshold for *relative* decrease in loss to *not* trigger LR scheduler
    low_score_patience: int = 20  # epochs to wait before aborting due to low score
    weight_decay: float = 1e-3  # optimizer L2 regularization factor
    minibatch_print_interval: int = 5000
    do_train: bool = False  # if True, start training at end of init
    maximum_parameters: int = None
    # optuna integration
    optuna_trial: Any = None  # optuna trial
    # non-init attributes visible to subclasses
    logger: logging.Logger = dataclasses.field(default=None, init=False)
    is_regression: bool = dataclasses.field(default=None, init=False)
    is_classification: bool = dataclasses.field(default=None, init=False)
    is_ddp: bool = dataclasses.field(default=None, init=False)
    is_main_process: bool = dataclasses.field(default=None, init=False)
    model: Multi_Features_Model = dataclasses.field(default=None, init=False)
    train_data_loader: torch.utils.data.DataLoader = dataclasses.field(default=None, init=False)
    validation_data_loader: torch.utils.data.DataLoader = dataclasses.field(default=None, init=False)
    results: dict = dataclasses.field(default=None, init=False)
    _ddp_barrier: callable = dataclasses.field(default=None, init=False)


@dataclasses.dataclass(eq=False)
class Trainer_Base(Trainer_Base_Dataclass):
    """Base class for model trainer"""

    def __post_init__(self):

        t_start_setup = time.time()

        self.output_dir = Path(self.output_dir).resolve()
        self.output_dir.mkdir(exist_ok=True, parents=True)

        if self.world_size:
            if self.world_rank is None:
                self.world_rank = int(os.environ['SLURM_PROCID'])
            if self.local_rank is None:
                self.local_rank = int(os.environ['SLURM_LOCALID'])
        else:
            self.world_size = 1
            self.world_rank = self.local_rank = 0
        assert self.local_rank <= self.world_rank

        self.is_ddp = self.world_size > 1
        self.is_main_process = self.world_rank == 0

<<<<<<< HEAD

        if self.is_ddp:
            print(
                f"World rank {self.world_rank}  local rank {self.local_rank}  world size {self.world_size}  is_ddp {self.is_ddp}  is_main_process {self.is_main_process}")
            if self.optuna_trial:
                print(f"Trial: {self.optuna_trial.number}")
            dist.init_process_group(
                'nccl' if torch.cuda.is_available() else 'gloo',
                rank=self.world_rank,
                world_size=self.world_size,
            )
            print(f"Wolrd rank {self.world_rank} - process group init complete")

=======
        print(f"World size {self.world_size}  world rank {self.world_rank}  local rank {self.local_rank}")
>>>>>>> 3a26464d
        self._ddp_barrier()

        self._create_logger()

        if self.is_main_process:
            self.logger.info(f"In main process with world rank {self.world_rank}")
            self.logger.info(f"Using DDP: {self.is_ddp}")
            self._print_inputs()
            self._save_inputs_to_yaml()
        self._ddp_barrier()

        # subclass must set is_regression XOR is_classification
        assert self.is_regression ^ self.is_classification  # XOR

        self.results = {}

        self._make_model()
        self._setup_device()
        self._make_optimizer_scheduler()
        self._prepare_data()  # implement in data class; e.g. ELMs, confinement mode, velocimetry

        # validate data loaders
        for data_loader in [self.train_data_loader, self.validation_data_loader]:
            assert isinstance(data_loader, torch.utils.data.DataLoader) or data_loader is None

        self.logger.info(f"Setup time {time.time() - t_start_setup:.1f} s")

        if self.do_train:
            self.train()

    def _ddp_barrier(self):
        if self.is_ddp:
            dist.barrier()

    def _create_logger(self):
        """
        Use python's logging to allow simultaneous print to console and log file.
        """
        if self.is_ddp:
            assert self.logger_hash
        if not self.logger_hash:
            self.logger_hash = int(datetime.now().timestamp())
        self.logger = logging.getLogger(name=f"{__name__}_{self.logger_hash}")
        self.logger.setLevel(logging.INFO)

        log_file = self.output_dir / f'log.txt'
        log_file.unlink(missing_ok=True)
        formatter = logging.Formatter(f"Rank {self.world_rank}: %(message)s")
        self._ddp_barrier()
        if self.is_main_process or self.log_all_ranks:
            # logs to log file
            f_handler = logging.FileHandler(log_file)
            f_handler.setFormatter(formatter)
            self.logger.addHandler(f_handler)
            if self.terminal_output:
                # logs to console
                s_handler = logging.StreamHandler()
                s_handler.setFormatter(formatter)
                self.logger.addHandler(s_handler)
            self.logger.info(f"Logging for world rank {self.world_rank}")
        else:
            # null logger if not main process
            self.logger.addHandler(logging.NullHandler())
        self._ddp_barrier()

    def _print_inputs(self):
        cls = self.__class__
        self.logger.info(f"Class `{cls.__name__}` parameters:")
        cls_fields = sorted(dataclasses.fields(cls), key=lambda field: field.name)
        self_fields_dict = dataclasses.asdict(self)
        assert set([field.name for field in cls_fields]) == set(self_fields_dict.keys())
        for field in cls_fields:
            if field.name in ['logger', '_ddp_barrier']:
                continue
            if self_fields_dict[field.name] == field.default:
                tmp = f"  {field.name}: {self_fields_dict[field.name]}"
            else:
                tmp = f"  {field.name}: {self_fields_dict[field.name]}  (default {field.default})"
            self.logger.info(tmp)

    def _save_inputs_to_yaml(self):
        filename = Path(self.output_dir / self.inputs_file)
        self_fields_dict = dataclasses.asdict(self)
        for skip_key in ['logger', 'optuna_trial', '_ddp_barrier']:
            self_fields_dict.pop(skip_key)
        for key in self_fields_dict:
            if isinstance(self_fields_dict[key], Path):
                self_fields_dict[key] = self_fields_dict[key].as_posix()
        with filename.open('w') as parameters_file:
            yaml.safe_dump(
                self_fields_dict,
                parameters_file,
                default_flow_style=False,
            )

    def _make_model(self) -> None:
        model_kwargs = {
            field.name: getattr(self, field.name)
            for field in dataclasses.fields(Multi_Features_Model)
        }
        self.model = Multi_Features_Model(**model_kwargs)
        if self.is_main_process:
            self.model.print_model_summary()
            self.results['trainable_parameters'] = self.model.trainable_parameters.copy()
            self.results['feature_count'] = self.model.feature_count.copy()
        if self.maximum_parameters:
            total_parameters = sum(p.numel() for p in self.model.parameters() if p.requires_grad)
            assert total_parameters <= self.maximum_parameters, f'Model is too large with {total_parameters} parameters'
        self._ddp_barrier()

    def _setup_device(self) -> None:
        if self.device == 'auto':
            self.device = f'cuda:{self.local_rank}' if torch.cuda.is_available() else 'cpu'
        self.logger.info(f"Device {self.device}  world size {self.world_size}  " +
                         f"world rank {self.world_rank}  local rank {self.local_rank}")
        if torch.cuda.is_available():
            self.logger.info(f"Device count: {torch.cuda.device_count()}")
        self.device = torch.device(self.device)

        self.model = self.model.to(self.device)
        if self.is_ddp:
            self.ddp_model = DDP(
                self.model,
                device_ids=[self.local_rank] if self.device.type == 'cuda' else None,
                output_device=self.local_rank if self.device.type == 'cuda' else None,
            )
            self._model_alias = self.ddp_model
        else:
            self._model_alias = self.model
        self._ddp_barrier()

    def _make_optimizer_scheduler(self) -> None:
        assert self.optimizer_type in ['adam', 'sgd']
        if self.optimizer_type == 'adam':
            self.optimizer = torch.optim.Adam(
                self._model_alias.parameters(),
                lr=self.learning_rate,
                weight_decay=self.weight_decay,
            )
        elif self.optimizer_type == 'sgd':
            self.optimizer = torch.optim.SGD(
                self._model_alias.parameters(),
                lr=self.learning_rate,
                weight_decay=self.weight_decay,
                momentum=self.sgd_momentum,
                dampening=self.sgd_dampening,
                nesterov=self.sgd_nesterov,
            )
        # if self.is_main_process:
        self.logger.info(
            f"Optimizer {self.optimizer_type.upper()} " +
            f"with learning rate {self.learning_rate:.1e} " +
            f"and weight decay {self.weight_decay:.1e}"
        )
        self.lr_scheduler = torch.optim.lr_scheduler.ReduceLROnPlateau(
            self.optimizer,
            factor=self.lr_scheduler_factor,
            threshold=self.lr_scheduler_threshold,
            patience=self.lr_scheduler_patience,
            mode='min',
            verbose=True,
        )
        self._ddp_barrier()

    def _prepare_data(self) -> None:
        # implement in subclass
        # must generate self.train_data_loader and self.validation_data_loader
        raise NotImplementedError

    def _setup_train(self) -> None:

        self.results['completed_epochs'] = 0
        self.results['train_loss'] = []
        self.results['train_score'] = []
        self.results['epoch_time'] = []
        self.results['lr'] = []

        if self.is_regression:
            self.results['score_function_name'] = 'R2'
            self.results['loss_function_name'] = 'MSELoss'
            self.loss_function = torch.nn.MSELoss(reduction="none")
        elif self.is_classification:
            self.results['score_function_name'] = 'F1'
            self.results['train_roc'] = []
            if self.model.mlp_output_size == 1:
                assert hasattr(self, 'threshold')  # binary classification must specify threshold
                self.results['loss_function_name'] = 'BCEWithLogitsLoss'
                # labels are binary [0,1]; predictions are logits [-inf,inf]
                self.loss_function = torch.nn.BCEWithLogitsLoss(reduction="none")
            else:
                self.results['loss_function_name'] = 'CrossEntropyLoss'
                # labels are true class C; predictions are scores for all classes
                self.loss_function = torch.nn.CrossEntropyLoss(reduction="none")

        if self.is_main_process:
            self.logger.info(f"Training batches per epoch {len(self.train_data_loader)}")
        if self.validation_data_loader:
            self.results['valid_loss'] = []
            self.results['valid_score'] = []
            if self.is_classification:
                self.results['valid_roc'] = []
            if self.is_main_process:
                self.logger.info(f"Validation batches per epoch {len(self.validation_data_loader)}")

    def train(self) -> dict:

        self._setup_train()

        best_score = -np.inf
        best_epoch = 0
        do_optuna_prune = False

        # loop over epochs
        if self.is_main_process:
            self.logger.info(f"Begin training loop over {self.n_epochs} epochs")
        t_start_training = time.time()
        for i_epoch in range(self.n_epochs):
            t_start_epoch = time.time()
            if self.is_main_process:
                self.logger.info(f"Ep {i_epoch + 1:03d}: begin")
            self.results['lr'].append(self.optimizer.param_groups[0]['lr'])
            for is_train, data_loader in zip(
                    [True, False],
                    [self.train_data_loader, self.validation_data_loader],
            ):
                self._ddp_barrier()
                if data_loader is None:
                    continue  # skip if validation data is empty
                # loss and predictions
                loss, predictions, labels = self._single_epoch_loop(
                    is_train=is_train,
                    data_loader=data_loader,
                )
                # scores
                if self.is_regression:
                    score = metrics.r2_score(labels, predictions)
                elif self.is_classification:
                    if self.model.mlp_output_size == 1:
                        modified_predictions = (predictions > self.threshold).astype(int)
                        score = metrics.f1_score(labels, modified_predictions, average='binary')
                        roc = metrics.roc_auc_score(labels, predictions)
                    else:
                        modified_predictions = predictions.argmax(axis=1)  # select class with highest score
                        score = metrics.f1_score(labels, modified_predictions, average='weighted')
                        one_hot_labels = np.zeros_like(predictions)
                        for i, j in zip(one_hot_labels, labels):
                            i[j] = 1
                        roc = metrics.roc_auc_score(
                            one_hot_labels,
                            predictions,
                            multi_class='ovo',
                            average='macro',
                            labels=[0, 1, 2, 3],
                        )

                if is_train:
                    self.results['train_loss'].append(loss := (train_loss := loss.item()))
                    self.results['train_score'].append(score := (train_score := score.item()))
                    if self.is_classification:
                        self.results['train_roc'].append(train_roc := roc.item())
                else:
                    self.results['valid_loss'].append(loss := (valid_loss := loss.item()))
                    self.results['valid_score'].append(score := (valid_score := score.item()))
                    if self.is_classification:
                        self.results['valid_roc'].append(valid_roc := roc.item())

            # step LR scheduler
            self.lr_scheduler.step(loss)

            if not self.is_main_process:
                # skip remainder if not main process
                continue

            # log training time
            self.results['epoch_time'].append(time.time() - t_start_epoch)
            self.results['completed_epochs'] += 1

            # record layer statistics
            for module_name, module in self._model_alias.named_modules():
                n_params = sum(p.numel() for p in module.parameters(recurse=False) if p.requires_grad)
                if n_params == 0:
                    continue
                for attr_name in ['weight', 'bias']:
                    attr = getattr(module, attr_name)
                    if attr is None or attr.numel() < 3:
                        continue
                    mean = attr.mean()
                    stdev = torch.sqrt(torch.mean((attr - mean) ** 2))
                    scores = (attr - mean) / stdev
                    skew = torch.mean(scores ** 3)
                    kurt = torch.mean(scores ** 4) - 3
                    module_attr_name = f"{module_name}.{attr_name}"
                    if module_attr_name not in self.results:
                        self.results[module_attr_name] = {
                            'size': attr.numel(),
                            'shape': list(attr.size()),
                            'mean': [],
                            'stdev': [],
                            'skew': [],
                            'kurt': [],
                        }
                    for stat_value, stat_name in zip(
                            [mean, stdev, skew, kurt],
                            ['mean', 'stdev', 'skew', 'kurt'],
                    ):
                        self.results[module_attr_name][stat_name].append(stat_value.item())

            # save results to yaml
            with (self.output_dir / self.results_file).open('w') as results_file:
                yaml.dump(
                    self.results,
                    results_file,
                    default_flow_style=False,
                    sort_keys=False,
                )

            # print epoch summary
            status = f"Ep {i_epoch + 1:03d}: "
            status += f"train loss {train_loss:.4f}  "
            status += f"train {self.results['score_function_name']} {train_score:.4f}  "
            if self.is_classification:
                status += f"train ROC {train_roc:.3f}  "
            if 'valid_loss' in locals():
                status += f"val loss {valid_loss:.4f}  "
                status += f"val {self.results['score_function_name']} {valid_score:.4f}  "
                if self.is_classification:
                    status += f"val ROC {valid_roc:.3f}  "
            status += f"ep time {time.time() - t_start_epoch:.1f} s "
            self.logger.info(status)

            # best score and save model
            if score > best_score:
                best_score = score
                best_epoch = i_epoch
                self.logger.info(f"  Best score: {best_score:.4f}")
                self.model.save_pytorch_model(filename=self.output_dir / self.checkpoint_file)
                if self.save_onnx_model:
                    self.model.save_onnx_model(filename=self.output_dir / self.onnx_checkpoint_file)

            # optuna integration; report epoch result to optuna
            if optuna is not None and self.optuna_trial is not None:
                # save results dict in trial user attributes
                for stat_name in self.results:
                    self.optuna_trial.set_user_attr(stat_name, self.results[stat_name])
                report_value = score if self.optuna_trial.user_attrs['maximize_score'] else loss
                assert np.isfinite(report_value)
                report_successful = False
                tries = 1
                while report_successful is False and tries <= 10:
                    try:
                        self.optuna_trial.report(report_value, i_epoch)
                    except:
                        self.logger.info("Failed optuna report, trying again...")
                        tries += 1
                        time.sleep(2)
                    else:
                        report_successful = True
                # break loop if report fails
                if report_successful is False:
                    self.logger.info("==> Failed Optuna report, exiting training loop")
                    break
                # break loop if pruning
                if self.optuna_trial.should_prune():
                    do_optuna_prune = True
                    self.logger.info("==> Pruning trial with Optuna")
                    break  # exit epoch training loop

            # break loop if score stops improving
            if (i_epoch > 20) and (i_epoch > best_epoch + self.low_score_patience) and (score < 0.95 * best_score):
                self.logger.info("==> Score is < 95% best score; breaking")
                break

        self._ddp_barrier()

        if self.is_main_process:
            self.logger.info(f"End training loop")
            self.logger.info(f"Training time {time.time() - t_start_training:.1f} s")

            if hasattr(self.model, 'fft_features') and self.model.fft_features.fft_histogram:
                fft_features = self.model.fft_features
                self.logger.info(f"  FFT min/max:{fft_features.min:.4f}, {fft_features.max:.4f}")
                bin_center = fft_features.bin_edges[:-1] + (fft_features.bin_edges[1] - fft_features.bin_edges[0]) / 2
                mean = np.sum(fft_features.cummulative_hist * bin_center) / np.sum(fft_features.cummulative_hist)
                stdev = np.sqrt(np.sum(fft_features.cummulative_hist * (bin_center - mean) ** 2) / np.sum(fft_features.cummulative_hist))
                self.logger.info(f"  FFT mean {mean:.4f}  stdev {stdev:.4f}")
                # for i in range(fft_features.hist_bins):
                #     self.logger.info(f"  edge {bin_center[i]:.3}:  {fft_features.cummulative_hist[i]}")

        for handler in self.logger.handlers[:]:
            handler.close()
            self.logger.removeHandler(handler)

        if do_optuna_prune:
            optuna.TrialPruned()

        return self.results

    def _single_epoch_loop(
            self,
            is_train: bool = True,  # True for train, False for evaluation/inference
            data_loader: torch.utils.data.DataLoader = None,  # train or validation data loader
    ) -> Union[np.ndarray, Tuple]:
        batch_losses = []
        all_predictions = []
        all_labels = []
        if is_train:
            self._model_alias.train()
        else:
            self._model_alias.eval()
        mode = 'Train' if is_train else 'Valid'
        context = contextlib.nullcontext() if is_train else torch.no_grad()
        with context:
            for i_batch, (signal_windows, labels) in enumerate(data_loader):
                if self.is_ddp and torch.cuda.is_available():
                    signal_windows = signal_windows.to(self.local_rank, non_blocking=True)
                    labels = labels.to(self.local_rank, non_blocking=True)
                else:
                    signal_windows = signal_windows.to(self.device, non_blocking=True)
                    labels = labels.to(self.device, non_blocking=True)
                if i_batch % self.minibatch_print_interval == 0:
                    t_start_minibatch = time.time()
                if is_train:
                    self.optimizer.zero_grad()
                # predictions are floats: regression scalars or classification logits
                predictions = self._model_alias(signal_windows)
                if self.is_regression:
                    labels = labels.type_as(predictions)
                elif self.is_classification:
                    if self.model.mlp_output_size == 1:
                        labels = labels.type_as(predictions)
                    else:
                        labels = labels.type(torch.int64)
                sample_losses = self.loss_function(
                    predictions.squeeze(),
                    labels,
                )
                sample_losses = self._apply_label_weights(sample_losses, labels)
                batch_loss = sample_losses.mean()  # batch loss
                if is_train:
                    batch_loss.backward()
                    self.optimizer.step()

                batch_losses.append(batch_loss.item())  # accumulate batch losses
                all_labels.append(labels.cpu().numpy())
                all_predictions.append(predictions.detach().cpu().numpy())

                # minibatch status
                if (i_batch + 1) % self.minibatch_print_interval == 0 and self.is_main_process:
                    status = f"  {mode} batch {i_batch + 1:05d}/{len(data_loader):05d}  "
                    status += f"batch loss {batch_loss:.3f} "
                    status += f"(ep loss {np.mean(batch_losses):.3f})  "
                    status += f"minibatch time {time.time() - t_start_minibatch:.3f} s"
                    self.logger.info(status)

        epoch_loss = np.mean(batch_losses)
        all_predictions = np.concatenate(all_predictions)
        all_labels = np.concatenate(all_labels)
        return epoch_loss, all_predictions, all_labels

    def _apply_label_weights(
            self,
            losses: torch.Tensor,
            labels: torch.Tensor,
    ) -> torch.Tensor:
        # override in subclass to allow for sample weights
        return losses


if __name__ == '__main__':
    m = Trainer_Base(dense_num_kernels=8)<|MERGE_RESOLUTION|>--- conflicted
+++ resolved
@@ -100,23 +100,7 @@
         self.is_ddp = self.world_size > 1
         self.is_main_process = self.world_rank == 0
 
-<<<<<<< HEAD
-
-        if self.is_ddp:
-            print(
-                f"World rank {self.world_rank}  local rank {self.local_rank}  world size {self.world_size}  is_ddp {self.is_ddp}  is_main_process {self.is_main_process}")
-            if self.optuna_trial:
-                print(f"Trial: {self.optuna_trial.number}")
-            dist.init_process_group(
-                'nccl' if torch.cuda.is_available() else 'gloo',
-                rank=self.world_rank,
-                world_size=self.world_size,
-            )
-            print(f"Wolrd rank {self.world_rank} - process group init complete")
-
-=======
         print(f"World size {self.world_size}  world rank {self.world_rank}  local rank {self.local_rank}")
->>>>>>> 3a26464d
         self._ddp_barrier()
 
         self._create_logger()
