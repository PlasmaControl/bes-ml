--- conflicted
+++ resolved
@@ -156,11 +156,7 @@
                     self.logger.info(f"    Swap {mem.swap//(1024**2)} MB")
                     self.logger.info(f"    Lib {mem.lib//(1024**2)} MB")
 
-<<<<<<< HEAD
-=======
-
-
->>>>>>> dc018b56
+
     def _ddp_barrier(self):
         if self.is_ddp:
             torch.distributed.barrier()
