--- conflicted
+++ resolved
@@ -1,6 +1,5 @@
 import io
 import logging
-from multiprocessing.sharedctypes import Value
 from pathlib import Path
 import sys
 from typing import Iterable
@@ -46,17 +45,6 @@
             self.logger.setLevel(logging.INFO)
             self.logger.addHandler(logging.StreamHandler())
 
-<<<<<<< HEAD
-        # spatial maxpool
-        assert self.spatial_maxpool_size in [1, 2, 4]
-        self.maxpool = None
-        if self.spatial_maxpool_size > 1:
-            self.maxpool = nn.MaxPool3d(
-                kernel_size=(1, self.spatial_maxpool_size, self.spatial_maxpool_size),
-            )
-
-=======
->>>>>>> edacd28a
         # signal window
         assert np.log2(self.signal_window_size).is_integer()  # ensure power of 2
 
@@ -347,7 +335,7 @@
 
         filter_size = (
             self.nfreqs, 
-            8 // self.spatial_pool_size, 
+            8 // self.spatial_pool_size,
             8 // self.spatial_pool_size,
         )
 
@@ -421,7 +409,7 @@
 
         filter_size = (
             self.nfreqs, 
-            8 // self.spatial_pool_size, 
+            8 // self.spatial_pool_size,
             8 // self.spatial_pool_size,
         )
 
@@ -509,7 +497,7 @@
 
         filter_size = (
             self.dwt_output_length, 
-            8 // self.spatial_pool_size, 
+            8 // self.spatial_pool_size,
             8 // self.spatial_pool_size,
         )
 
